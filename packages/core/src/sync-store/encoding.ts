--- conflicted
+++ resolved
@@ -304,95 +304,12 @@
   result: string;
 };
 
-<<<<<<< HEAD
 type IntervalTable = {
   id: Generated<number>;
   fragment_id: string;
   chain_id: number;
-  start_block: bigint;
-  end_block: bigint;
-=======
-type LogFiltersTable = {
-  id: string;
-  chainId: number;
-  address: Hex | null;
-  topic0: Hex | null;
-  topic1: Hex | null;
-  topic2: Hex | null;
-  topic3: Hex | null;
-  includeTransactionReceipts: 0 | 1;
-};
-
-type LogFilterIntervalsTable = {
-  id: Generated<number>;
-  logFilterId: string;
-  startBlock: ColumnType<string, string | bigint, string | bigint>;
-  endBlock: ColumnType<string, string | bigint, string | bigint>;
-};
-
-type FactoryLogFiltersTable = {
-  id: string;
-  chainId: number;
-  address: Hex;
-  eventSelector: Hex;
-  childAddressLocation: `topic${1 | 2 | 3}` | `offset${number}`;
-  topic0: Hex | null;
-  topic1: Hex | null;
-  topic2: Hex | null;
-  topic3: Hex | null;
-  includeTransactionReceipts: 0 | 1;
-};
-
-type FactoryLogFilterIntervalsTable = {
-  id: Generated<number>;
-  factoryId: string;
-  startBlock: ColumnType<string, string | bigint, string | bigint>;
-  endBlock: ColumnType<string, string | bigint, string | bigint>;
-};
-
-type TraceFiltersTable = {
-  id: string;
-  chainId: number;
-  fromAddress: Address | null;
-  toAddress: Address | null;
-};
-
-type TraceFilterIntervalsTable = {
-  id: Generated<number>;
-  traceFilterId: string;
-  startBlock: ColumnType<string, string | bigint, string | bigint>;
-  endBlock: ColumnType<string, string | bigint, string | bigint>;
-};
-
-type FactoryTraceFiltersTable = {
-  id: string;
-  chainId: number;
-  address: Hex;
-  eventSelector: Hex;
-  childAddressLocation: `topic${1 | 2 | 3}` | `offset${number}`;
-  fromAddress: Address | null;
-};
-
-type FactoryTraceFilterIntervalsTable = {
-  id: Generated<number>;
-  factoryId: string;
-  startBlock: ColumnType<string, string | bigint, string | bigint>;
-  endBlock: ColumnType<string, string | bigint, string | bigint>;
-};
-
-type BlockFiltersTable = {
-  id: string;
-  chainId: number;
-  interval: number;
-  offset: number;
-};
-
-type BlockFilterIntervalsTable = {
-  id: Generated<number>;
-  blockFilterId: string;
-  startBlock: ColumnType<string, string | bigint, string | bigint>;
-  endBlock: ColumnType<string, string | bigint, string | bigint>;
->>>>>>> f3e383fa
+  start_block: ColumnType<string, string | bigint, string | bigint>;
+  end_block: ColumnType<string, string | bigint, string | bigint>;
 };
 
 export type PonderSyncSchema = {
