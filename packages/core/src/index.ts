export { PonderApp } from "@/build/functions";
<<<<<<< HEAD
export type { Config, ResolvedConfig } from "@/config/types";
export * as p from "@/schema";
=======
export { createConfig } from "@/config/config";
>>>>>>> 2b7ec099
export type { Block } from "@/types/block";
export type { Log } from "@/types/log";
export type { Model } from "@/types/model";
export type { Transaction } from "@/types/transaction";<|MERGE_RESOLUTION|>--- conflicted
+++ resolved
@@ -1,10 +1,6 @@
 export { PonderApp } from "@/build/functions";
-<<<<<<< HEAD
-export type { Config, ResolvedConfig } from "@/config/types";
+export { createConfig } from "@/config/config";
 export * as p from "@/schema";
-=======
-export { createConfig } from "@/config/config";
->>>>>>> 2b7ec099
 export type { Block } from "@/types/block";
 export type { Log } from "@/types/log";
 export type { Model } from "@/types/model";
