--- conflicted
+++ resolved
@@ -2,23 +2,11 @@
 import {
   type PGliteOptions as Options,
   PGlite,
-  // types,
+  types,
 } from "@electric-sql/pglite";
 
 export type PGliteOptions = Prettify<Options & { dataDir: string }>;
 
-<<<<<<< HEAD
-export function createPglite(_options: PGliteOptions) {
-  return new PGlite(
-    //   {
-    //   serializers: {
-    //     [types.NUMERIC]: (x: string | number | bigint) => x.toString(),
-    //   },
-    //   parsers: { [types.NUMERIC]: (x: string) => BigInt(x) },
-    //   ...options,
-    // }
-  );
-=======
 export function createPglite(options: PGliteOptions) {
   // @ts-expect-error serializers is not a valid option yet
   return new PGlite({
@@ -28,5 +16,4 @@
     parsers: { [types.NUMERIC]: (x: string) => BigInt(x) },
     ...options,
   });
->>>>>>> 51c87668
 }