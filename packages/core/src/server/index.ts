import http from "node:http";
import type { Common } from "@/common/common.js";
import type { Database } from "@/database/index.js";
import type { Schema } from "@/drizzle/index.js";
import { type PonderRoutes, applyHonoRoutes } from "@/hono/index.js";
import { getMetadataStore } from "@/indexing-store/metadata.js";
import { startClock } from "@/utils/timer.js";
import { serve } from "@hono/node-server";
import { Hono } from "hono";
import { cors } from "hono/cors";
import { createMiddleware } from "hono/factory";
import { createHttpTerminator } from "http-terminator";
import { onError } from "./error.js";

type Server = {
  hono: Hono;
  port: number;
  kill: () => Promise<void>;
};

export async function createServer({
  app: userApp,
  routes: userRoutes,
  common,
  schema,
  database,
}: {
  app: Hono;
  routes: PonderRoutes;
  common: Common;
  schema: Schema;
  database: Database;
}): Promise<Server> {
  // Create hono app

<<<<<<< HEAD
  // const readonlyStore = getReadonlyStore({
  //   dialect: database.dialect,
  //   schema,
  //   db: database.qb.readonly,
  //   common,
  // });
=======
  const readonlyStore = getReadonlyStore({
    schema,
    db: database.qb.readonly,
    common,
  });
>>>>>>> 981d310e

  const metadataStore = getMetadataStore({
    db: database.qb.readonly,
  });

  const metricsMiddleware = createMiddleware(async (c, next) => {
    const matchedPathLabels = c.req.matchedRoutes
      // Filter out global middlewares
      .filter((r) => r.path !== "/*")
      .map((r) => ({ method: c.req.method, path: r.path }));

    for (const labels of matchedPathLabels) {
      common.metrics.ponder_http_server_active_requests.inc(labels);
    }
    const endClock = startClock();

    try {
      await next();
    } finally {
      const requestSize = Number(c.req.header("Content-Length") ?? 0);
      const responseSize = Number(c.res.headers.get("Content-Length") ?? 0);
      const responseDuration = endClock();
      const status =
        c.res.status >= 200 && c.res.status < 300
          ? "2XX"
          : c.res.status >= 300 && c.res.status < 400
            ? "3XX"
            : c.res.status >= 400 && c.res.status < 500
              ? "4XX"
              : "5XX";

      for (const labels of matchedPathLabels) {
        common.metrics.ponder_http_server_active_requests.dec(labels);
        common.metrics.ponder_http_server_request_size_bytes.observe(
          { ...labels, status },
          requestSize,
        );
        common.metrics.ponder_http_server_response_size_bytes.observe(
          { ...labels, status },
          responseSize,
        );
        common.metrics.ponder_http_server_request_duration_ms.observe(
          { ...labels, status },
          responseDuration,
        );
      }
    }
  });

  // await migrate(db, { migrationsFolder: common.options.migrationsDir });

  // context required for graphql middleware and hono middleware
  const contextMiddleware = createMiddleware(async (c, next) => {
    c.set("db", database.drizzle);
    c.set("metadataStore", metadataStore);
    c.set("schema", schema);
    await next();
  });

  const hono = new Hono()
    .use(metricsMiddleware)
    .use(cors({ origin: "*", maxAge: 86400 }))
    .get("/metrics", async (c) => {
      try {
        const metrics = await common.metrics.getMetrics();
        return c.text(metrics);
      } catch (error) {
        return c.json(error as Error, 500);
      }
    })
    .get("/health", (c) => {
      return c.text("", 200);
    })
    .get("/ready", async (c) => {
      const status = await metadataStore.getStatus();

      if (
        status !== null &&
        Object.values(status).every(({ ready }) => ready === true)
      ) {
        return c.text("", 200);
      }

      return c.text("Historical indexing is not complete.", 503);
    })
    .get("/status", async (c) => {
      const status = await metadataStore.getStatus();

      return c.json(status);
    })
    .use(contextMiddleware);

  // if (userRoutes.length === 0 && userApp.routes.length === 0) {
  //   // apply graphql middleware if no custom api exists
  //   hono.use("/graphql", graphql());
  //   hono.use("/", graphql());
  // } else {
  // apply user routes to hono instance, registering a custom error handler
  applyHonoRoutes(hono, userRoutes, { db: database.drizzle }).onError(
    (error, c) => onError(error, c, common),
  );

  common.logger.debug({
    service: "server",
    msg: `Detected a custom server with routes: [${userRoutes
      .map(({ pathOrHandlers: [maybePathOrHandler] }) => maybePathOrHandler)
      .filter((maybePathOrHandler) => typeof maybePathOrHandler === "string")
      .join(", ")}]`,
  });

  hono.route("/", userApp);
  // }

  // Create nodejs server

  let port = common.options.port;

  const createServerWithNextAvailablePort: typeof http.createServer = (
    ...args: any
  ) => {
    const httpServer = http.createServer(...args);

    const errorHandler = (error: Error & { code: string }) => {
      if (error.code === "EADDRINUSE") {
        common.logger.warn({
          service: "server",
          msg: `Port ${port} was in use, trying port ${port + 1}`,
        });
        port += 1;
        setTimeout(() => {
          httpServer.close();
          httpServer.listen(port, common.options.hostname);
        }, 5);
      }
    };

    const listenerHandler = () => {
      common.metrics.ponder_http_server_port.set(port);
      common.logger.info({
        service: "server",
        msg: `Started listening on port ${port}`,
      });
      httpServer.off("error", errorHandler);
    };

    httpServer.on("error", errorHandler);
    httpServer.on("listening", listenerHandler);

    return httpServer;
  };

  const httpServer = await new Promise<http.Server>((resolve, reject) => {
    const timeout = setTimeout(() => {
      reject(new Error("HTTP server failed to start within 5 seconds."));
    }, 5_000);

    const httpServer = serve(
      {
        fetch: hono.fetch,
        createServer: createServerWithNextAvailablePort,
        port,
        // Note that common.options.hostname can be undefined if the user did not specify one.
        // In this case, Node.js uses `::` if IPv6 is available and `0.0.0.0` otherwise.
        // https://nodejs.org/api/net.html#serverlistenport-host-backlog-callback
        hostname: common.options.hostname,
      },
      () => {
        clearTimeout(timeout);
        resolve(httpServer as http.Server);
      },
    );
  });

  const terminator = createHttpTerminator({
    server: httpServer,
    gracefulTerminationTimeout: 1000,
  });

  return {
    hono,
    port,
    kill: () => terminator.terminate(),
  };
}<|MERGE_RESOLUTION|>--- conflicted
+++ resolved
@@ -32,21 +32,6 @@
   database: Database;
 }): Promise<Server> {
   // Create hono app
-
-<<<<<<< HEAD
-  // const readonlyStore = getReadonlyStore({
-  //   dialect: database.dialect,
-  //   schema,
-  //   db: database.qb.readonly,
-  //   common,
-  // });
-=======
-  const readonlyStore = getReadonlyStore({
-    schema,
-    db: database.qb.readonly,
-    common,
-  });
->>>>>>> 981d310e
 
   const metadataStore = getMetadataStore({
     db: database.qb.readonly,
