--- conflicted
+++ resolved
@@ -655,29 +655,6 @@
             ({ checkpoint }) => checkpoint > to,
           );
 
-<<<<<<< HEAD
-          // Raise event to parent function (runtime)
-          if (checkpoint > prev) {
-            args.onRealtimeEvent({ type: "finalize", checkpoint });
-          }
-
-          /**
-           * The realtime service can be killed if `endBlock` is
-           * defined has become finalized.
-           */
-          if (isSyncEnd(syncProgress)) {
-            args.common.metrics.ponder_sync_is_realtime.set(
-              { network: network.name },
-              0,
-            );
-            args.common.metrics.ponder_sync_is_complete.set(
-              { network: network.name },
-              1,
-            );
-            args.common.logger.info({
-              service: "sync",
-              msg: `Synced final end block for '${network.name}' (${hexToNumber(syncProgress.end!.number)}), killing realtime sync service`,
-=======
           args
             .onRealtimeEvent({
               type: "block",
@@ -694,7 +671,6 @@
                   msg: `Indexed ${events.length} events`,
                 });
               }
->>>>>>> 920ebcf7
             });
         }
 
@@ -798,7 +774,7 @@
          * The realtime service can be killed if `endBlock` is
          * defined has become finalized.
          */
-        if (isSyncComplete(syncProgress)) {
+        if (isSyncEnd(syncProgress)) {
           args.common.metrics.ponder_sync_is_realtime.set(
             { network: network.name },
             0,
